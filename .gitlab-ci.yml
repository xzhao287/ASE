services:
  - postgres:latest
  - mysql:latest

variables:
  POSTGRES_DB: testase
  POSTGRES_USER: ase
  POSTGRES_PASSWORD: "ase"
  MYSQL_DATABASE: testase_mysql
  MYSQL_ROOT_PASSWORD: ase

# Check oldest supported Python with oldest supported libraries.
# Does not install any optional libraries except matplotlib.
# This test does not use the --strict flag because things like
# deprecation warnings may be rampant, yet these are only important
# for the future, not the past.
#
# Py3.5 wheels exist from scipy-0.16.x, July 2015.  We choose scipy-0.16.1.
# Consistent with numpy-1.10.x (October 2015).  We choose 1.10.4.
python_3_oldlibs_tests:
  image: python:3.5-slim
  script:
    - pip install numpy==1.10.4 scipy==0.16.1 matplotlib==2.0.0
    - pip install --no-deps .
    - python --version
    - ase test

# Check newest Python with all the standard dependencies at newest versions.
#
# We currently use scipy 1.2.1 because of failures with 1.3.0 on py3.7.
# TODO: Make things work with 1.3.0
python_3_tests:
  image: python:3-slim
  script:
<<<<<<< HEAD
    - pip install flake8 psycopg2-binary netCDF4 pymysql cryptography
=======
    - pip install flake8 psycopg2-binary netCDF4
    - pip install scipy==1.2.1  # TODO: Delete me
>>>>>>> 419cbc36
    - pip install .
    - python --version
    - ase test --strict
    - cd $CI_PROJECT_DIR
    - flake8 --ignore=E,W ase doc

conda_tests:
   image: continuumio/anaconda3
   script:
     - apt-get update
     - apt-get install -yq libgl1-mesa-glx
     - conda install -yq pip wheel numpy scipy matplotlib flask
     - pip install .
     - python --version
     - ase test --strict

docs_test:
  image: python:3
  script:
    - pip install .[docs]
    - ase info
    - which sphinx-build
    - cd $CI_PROJECT_DIR/doc
    - sphinx-build -W . build<|MERGE_RESOLUTION|>--- conflicted
+++ resolved
@@ -32,12 +32,9 @@
 python_3_tests:
   image: python:3-slim
   script:
-<<<<<<< HEAD
     - pip install flake8 psycopg2-binary netCDF4 pymysql cryptography
-=======
     - pip install flake8 psycopg2-binary netCDF4
     - pip install scipy==1.2.1  # TODO: Delete me
->>>>>>> 419cbc36
     - pip install .
     - python --version
     - ase test --strict
