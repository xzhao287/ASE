--- conflicted
+++ resolved
@@ -65,15 +65,8 @@
         # write forces
         super().calculate(atoms, handle)
         # write static polarizability
-<<<<<<< HEAD
         fname = handle.key + self.exext
-        np.savetxt(fname, self.exobj().calculate(atoms))
-
-=======
-        fname = filename.replace('.pckl', self.exext)
         np.savetxt(fname, self.exobj(**self.exkwargs).calculate(atoms))
-      
->>>>>>> f41ff650
 
 class StaticRamanCalculator(StaticRamanCalculatorBase, Vibrations):
     pass
