--- conflicted
+++ resolved
@@ -23,10 +23,7 @@
     return atoms
 
 
-<<<<<<< HEAD
 @pytest.mark.optimize
-@pytest.mark.parametrize('cellfilter', [UnitCellFilter, ExpCellFilter])
-=======
 @pytest.mark.filterwarnings("ignore:Use FrechetCellFilter")
 @pytest.mark.parametrize(
     'cellfilter', [UnitCellFilter, FrechetCellFilter, ExpCellFilter]
@@ -43,7 +40,6 @@
 @pytest.mark.parametrize(
     'cellfilter', [UnitCellFilter, FrechetCellFilter, ExpCellFilter]
 )
->>>>>>> c8b12a4c
 def test_pressure(atoms, cellfilter):
     xcellfilter = cellfilter(atoms, scalar_pressure=10.0 * GPa)
 
