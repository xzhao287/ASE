--- conflicted
+++ resolved
@@ -10,11 +10,7 @@
 from ase.gui.i18n import _
 from ase.gui.gui import GUI
 from ase.gui.save import save_dialog
-<<<<<<< HEAD
-from ase.io.jsonio import encode, decode
-=======
 from ase.gui.quickinfo import info
->>>>>>> a8bb539f
 
 
 class GUIError(Exception):
