"""
Test Placzek type resonant Raman implementations
"""
import os
import pytest

from ase.parallel import parprint, world
from ase.vibrations.vibrations import Vibrations
from ase.vibrations.resonant_raman import ResonantRamanCalculator
from ase.vibrations.placzek import Placzek, Profeta
from ase.calculators.h2morse import (H2Morse,
                                     H2MorseExcitedStates,
                                     H2MorseExcitedStatesCalculator)


def test_summary():
    atoms = H2Morse()
    rmc = ResonantRamanCalculator(atoms, H2MorseExcitedStatesCalculator)
    rmc.run()
    pz = Placzek(atoms, H2MorseExcitedStates)
    pz.summary(1.)


def test_names():
    """Test different gs vs excited name"""
    atoms = H2Morse()
    Vibrations(atoms).run()
    assert os.path.isfile('vib.0x-.pckl')
    rmc = ResonantRamanCalculator(atoms, H2MorseExcitedStatesCalculator,
                                  verbose=True)
    rmc.run()
    assert os.path.isfile('raman.eq.pckl')
    try:
        os.remove('raman.0x-.pckl')  # make sure this is not used
    except FileNotFoundError:
        pass  # removed by another process
        
    om = 1
    gam = 0.1
    pz = Placzek(atoms, H2MorseExcitedStates,
                 name='vib', exname='raman')
    pzi = pz.absolute_intensity(omega=om, gamma=gam)[-1]
    parprint(pzi, 'Placzek')

    # check that work was distributed correctly
    assert len(pz.myindices) <= -(-6 // world.size)
    

def test_overlap():
    """Test equality with and without overlap"""
    atoms = H2Morse()
    name = 'rrmorse'
    nstates = 3
    rmc = ResonantRamanCalculator(atoms, H2MorseExcitedStatesCalculator,
                                  exkwargs={'nstates': nstates},
                                  overlap=lambda x, y: x.overlap(y),
                                  name=name, txt='-')
    rmc.run()

    om = 1
    gam = 0.1
    po = Profeta(atoms, H2MorseExcitedStates,
                 exkwargs={'nstates': nstates}, approximation='Placzek',
                 overlap=True, name=name, txt='-')
    poi = po.absolute_intensity(omega=om, gamma=gam)[-1]

    pr = Profeta(atoms, H2MorseExcitedStates,
                 exkwargs={'nstates': nstates}, approximation='Placzek',
                 name=name, txt=None)
    pri = pr.absolute_intensity(omega=om, gamma=gam)[-1]

    print('overlap', pri, poi, poi / pri)
    assert pri == pytest.approx(poi, 1e-4)


def test_compare_placzek_implementation_intensities():
    """Intensities of different Placzek implementations
    should be similar"""
    atoms = H2Morse()
    name = 'placzek'
    rmc = ResonantRamanCalculator(atoms, H2MorseExcitedStatesCalculator,
                                  overlap=lambda x, y: x.overlap(y),
                                  name=name, txt='-')
    rmc.run()

    om = 1
    gam = 0.1

    pz = Placzek(atoms, H2MorseExcitedStates,
                 name=name, txt=None)
    pzi = pz.absolute_intensity(omega=om, gamma=gam)[-1]
    print(pzi, 'Placzek')

    # Profeta using frozenset
    pr = Profeta(atoms, H2MorseExcitedStates,
                 approximation='Placzek',
                 name=name, txt=None)
    pri = pr.absolute_intensity(omega=om, gamma=gam)[-1]
    print(pri, 'Profeta using frozenset')
    assert pzi == pytest.approx(pri, 1e-3)
    
    # Profeta using overlap
    pr = Profeta(atoms, H2MorseExcitedStates,
                 approximation='Placzek', overlap=True,
                 name=name, txt=None)
    pro = pr.absolute_intensity(omega=om, gamma=gam)[-1]
    print(pro, 'Profeta using overlap')
    assert pro == pytest.approx(pri, 1e-3)


<<<<<<< HEAD
def main():
    test_summary()


=======
>>>>>>> 623b75d8
if __name__ == '__main__':
    test_overlap()<|MERGE_RESOLUTION|>--- conflicted
+++ resolved
@@ -108,12 +108,5 @@
     assert pro == pytest.approx(pri, 1e-3)
 
 
-<<<<<<< HEAD
-def main():
-    test_summary()
-
-
-=======
->>>>>>> 623b75d8
 if __name__ == '__main__':
     test_overlap()