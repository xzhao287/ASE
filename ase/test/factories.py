import configparser
import os
import re
from pathlib import Path
import tempfile
from typing import Mapping

import importlib.util
import pytest

from ase import Atoms

from ase.calculators.calculator import get_calculator_class
from ase.calculators.names import (names as calculator_names,
                                   builtin)
from ase.calculators.genericfileio import read_stdout


class NotInstalled(Exception):
    pass


def get_testing_executables():
    # TODO: better cross-platform support (namely Windows),
    # and a cross-platform global config file like /etc/ase/ase.conf
    paths = [Path.home() / '.config' / 'ase' / 'ase.conf']
    try:
        paths += [Path(x) for x in os.environ['ASE_CONFIG'].split(':')]
    except KeyError:
        pass
    conf = configparser.ConfigParser()
    conf['executables'] = {}
    effective_paths = conf.read(paths)
    return effective_paths, conf['executables']


factory_classes = {}


def factory(name):
    def decorator(cls):
        cls.name = name
        assert name not in factory_classes, name
        factory_classes[name] = cls
        return cls

    return decorator


def make_factory_fixture(name):
    @pytest.fixture(scope='session')
    def _factory(factories):
        factories.require(name)
        return factories[name]

    _factory.__name__ = f'{name}_factory'
    return _factory


@factory('abinit')
class AbinitFactory:
    def __init__(self, executable, pp_paths):
        self.executable = executable
        self.pp_paths = pp_paths

    def version(self):
        from ase.calculators.abinit import get_abinit_version

        return get_abinit_version(self.executable)

    def _base_kw(self):
        return dict(
            pp_paths=self.pp_paths, ecut=150, chksymbreak=0, toldfe=1e-3
        )

    def calc(self, **kwargs):
        from ase.calculators.abinit import Abinit, AbinitProfile

        profile = AbinitProfile(self.executable)

        kw = self._base_kw()
        assert kw['pp_paths'] is not None
        kw.update(kwargs)
        assert kw['pp_paths'] is not None
        return Abinit(profile=profile, **kw)

    @classmethod
    def fromconfig(cls, config):
        return AbinitFactory(
            config.executables['abinit'], config.datafiles['abinit']
        )

    def socketio(self, unixsocket, **kwargs):
        kwargs = {
            'tolmxf': 1e-300,
            'ntime': 100_000,
            'ecutsm': 0.5,
            'ecut': 200,
            **kwargs,
        }

        return self.calc(**kwargs).socketio(unixsocket=unixsocket)


@factory('aims')
class AimsFactory:
    def __init__(self, executable):
        self.executable = executable
        # XXX pseudo_dir

    def calc(self, **kwargs):
        from ase.calculators.aims import Aims, AimsProfile

        kwargs1 = dict(xc='LDA')
        kwargs1.update(kwargs)
        profile = AimsProfile([self.executable])
        return Aims(profile=profile, **kwargs1)

    def version(self):
        from ase.calculators.aims import get_aims_version

        txt = read_stdout([self.executable])
        return get_aims_version(txt)

    @classmethod
    def fromconfig(cls, config):
        return cls(config.executables['aims'])

    def socketio(self, unixsocket, **kwargs):
        return self.calc(**kwargs).socketio(unixsocket=unixsocket)


@factory('asap')
class AsapFactory:
    importname = 'asap3'

    def calc(self, **kwargs):
        from asap3 import EMT

        return EMT(**kwargs)

    def version(self):
        import asap3

        return asap3.__version__

    @classmethod
    def fromconfig(cls, config):
        # XXXX TODO Clean this up.  Copy of GPAW.
        # How do we design these things?
        import importlib.util

        spec = importlib.util.find_spec('asap3')
        if spec is None:
            raise NotInstalled('asap3')
        return cls()


@factory('cp2k')
class CP2KFactory:
    def __init__(self, executable):
        self.executable = executable

    def version(self):
        from ase.calculators.cp2k import Cp2kShell

        shell = Cp2kShell(self.executable, debug=False)
        return shell.version

    def calc(self, **kwargs):
        from ase.calculators.cp2k import CP2K

        return CP2K(command=self.executable, **kwargs)

    @classmethod
    def fromconfig(cls, config):
        return CP2KFactory(config.executables['cp2k'])


@factory('castep')
class CastepFactory:
    def __init__(self, executable):
        self.executable = executable

    def version(self):
        from ase.calculators.castep import get_castep_version

        return get_castep_version(self.executable)

    def calc(self, **kwargs):
        from ase.calculators.castep import Castep

        return Castep(castep_command=self.executable, **kwargs)

    @classmethod
    def fromconfig(cls, config):
        return cls(config.executables['castep'])


@factory('dftb')
class DFTBFactory:
    def __init__(self, executable, skt_paths):
        self.executable = executable
        assert len(skt_paths) == 1
        self.skt_path = skt_paths[0]

    def version(self):
        stdout = read_stdout([self.executable])
        match = re.search(r'DFTB\+ release\s*(\S+)', stdout, re.M)
        return match.group(1)

    def calc(self, **kwargs):
        from ase.calculators.dftb import Dftb

        command = f'{self.executable} > PREFIX.out'
        return Dftb(
            command=command,
            slako_dir=str(self.skt_path) + '/',  # XXX not obvious
            **kwargs,
        )

    def socketio_kwargs(self, unixsocket):
        return dict(
            Driver_='', Driver_Socket_='', Driver_Socket_File=unixsocket
        )

    @classmethod
    def fromconfig(cls, config):
        return cls(config.executables['dftb'], config.datafiles['dftb'])


@factory('dftd3')
class DFTD3Factory:
    def __init__(self, executable):
        self.executable = executable

    def calc(self, **kwargs):
        from ase.calculators.dftd3 import DFTD3

        return DFTD3(command=self.executable, **kwargs)

    @classmethod
    def fromconfig(cls, config):
        return cls(config.executables['dftd3'])


@factory('elk')
class ElkFactory:
    def __init__(self, executable, species_dir):
        self.executable = executable
        self.species_dir = species_dir

    def version(self):
        output = read_stdout([self.executable])
        match = re.search(r'Elk code version (\S+)', output, re.M)
        return match.group(1)

    def calc(self, **kwargs):
        from ase.calculators.elk import ELK

        command = f'{self.executable} > elk.out'
        return ELK(command=command, species_dir=self.species_dir, **kwargs)

    @classmethod
    def fromconfig(cls, config):
        return cls(config.executables['elk'], config.datafiles['elk'][0])


@factory('espresso')
class EspressoFactory:
    def __init__(self, executable, pseudo_dir):
        self.executable = executable
        self.pseudo_dir = pseudo_dir

    def _base_kw(self):
        from ase.units import Ry

        return dict(ecutwfc=300 / Ry)

    def _profile(self):
        from ase.calculators.espresso import EspressoProfile

        return EspressoProfile(self.executable, self.pseudo_dir)

    def version(self):
        return self._profile().version()

    def calc(self, **kwargs):
        from ase.calculators.espresso import Espresso

        pseudopotentials = {}
        for path in self.pseudo_dir.glob('*.UPF'):
            fname = path.name
            # Names are e.g. si_lda_v1.uspp.F.UPF
            symbol = fname.split('_', 1)[0].capitalize()
            pseudopotentials[symbol] = fname

        kw = self._base_kw()
        kw.update(kwargs)

        return Espresso(
            profile=self._profile(), pseudopotentials=pseudopotentials, **kw
        )

    def socketio(self, unixsocket, **kwargs):
        return self.calc(**kwargs).socketio(unixsocket=unixsocket)

    @classmethod
    def fromconfig(cls, config):
        paths = config.datafiles['espresso']
        assert len(paths) == 1
        return cls(config.executables['espresso'], paths[0])


@factory('exciting')
class ExcitingFactory:
    """Factory to run exciting tests."""

    def __init__(self, executable):
        self.executable = executable

    def calc(self, **kwargs):
        """Get instance of Exciting Ground state calculator."""
        from ase.calculators.exciting.exciting import (
            ExcitingGroundStateCalculator,
        )

        return ExcitingGroundStateCalculator(
            ground_state_input=kwargs, species_path=self.species_path
        )

    def _profile(self):
        """Get instance of ExcitingProfile."""
        from ase.calculators.exciting.exciting import ExcitingProfile

        return ExcitingProfile(
            exciting_root=self.executable, species_path=self.species_path
        )

    def version(self):
        """Get exciting executable version."""
        return self._profile().version

    @classmethod
    def fromconfig(cls, config):
        return cls(config.executables['exciting'])


@factory('mopac')
class MOPACFactory:
    def __init__(self, executable):
        self.executable = executable

    def calc(self, **kwargs):
        from ase.calculators.mopac import MOPAC

        MOPAC.command = f'{self.executable} PREFIX.mop 2> /dev/null'
        return MOPAC(**kwargs)

    @classmethod
    def fromconfig(cls, config):
        return cls(config.executables['mopac'])

    def version(self):

        cwd = Path('.').absolute()
        with tempfile.TemporaryDirectory() as directory:
            try:
                os.chdir(directory)
                h = Atoms('H')
                h.calc = self.calc()
                _ = h.get_potential_energy()
            finally:
                os.chdir(cwd)

        return h.calc.results['version']


@factory('vasp')
class VaspFactory:
    def __init__(self, executable):
        self.executable = executable

    def version(self):
        from ase.calculators.vasp import get_vasp_version

        header = read_stdout([self.executable], createfile='INCAR')
        return get_vasp_version(header)

    def calc(self, **kwargs):
        from ase.calculators.vasp import Vasp

        # XXX We assume the user has set VASP_PP_PATH
        if Vasp.VASP_PP_PATH not in os.environ:
            # For now, we skip with a message that we cannot run the test
            pytest.skip(
                'No VASP pseudopotential path set. '
                'Set the ${} environment variable to enable.'.format(
                    Vasp.VASP_PP_PATH
                )
            )
        return Vasp(command=self.executable, **kwargs)

    @classmethod
    def fromconfig(cls, config):
        return cls(config.executables['vasp'])


@factory('gpaw')
class GPAWFactory:
    importname = 'gpaw'

    def calc(self, **kwargs):
        from gpaw import GPAW

        return GPAW(**kwargs)

    def version(self):
        import gpaw

        return gpaw.__version__

    @classmethod
    def fromconfig(cls, config):
        import importlib.util

        spec = importlib.util.find_spec('gpaw')
        # XXX should be made non-pytest dependent
        if spec is None:
            raise NotInstalled('gpaw')
        return cls()


@factory('psi4')
class Psi4Factory:
    importname = 'psi4'

    def calc(self, **kwargs):
        from ase.calculators.psi4 import Psi4

        return Psi4(**kwargs)

    @classmethod
    def fromconfig(cls, config):
        try:
            import psi4  # noqa
        except ModuleNotFoundError:
            raise NotInstalled('psi4')
        return cls()


@factory('gromacs')
class GromacsFactory:
    def __init__(self, executable):
        self.executable = executable

    def version(self):
        from ase.calculators.gromacs import get_gromacs_version

        return get_gromacs_version(self.executable)

    def calc(self, **kwargs):
        from ase.calculators.gromacs import Gromacs

        return Gromacs(command=self.executable, **kwargs)

    @classmethod
    def fromconfig(cls, config):
        return cls(config.executables['gromacs'])


class BuiltinCalculatorFactory:
    def calc(self, **kwargs):
<<<<<<< HEAD
=======
        from ase.calculators.calculator import get_calculator_class

>>>>>>> 2e19a399
        cls = get_calculator_class(self.name)
        return cls(**kwargs)

    @classmethod
    def fromconfig(cls, config):
        return cls()


@factory('eam')
class EAMFactory(BuiltinCalculatorFactory):
    def __init__(self, potentials_path):
        self.potentials_path = potentials_path

    @classmethod
    def fromconfig(cls, config):
        return cls(config.datafiles['lammps'][0])


@factory('emt')
class EMTFactory(BuiltinCalculatorFactory):
    pass


@factory('lammpsrun')
class LammpsRunFactory:
    def __init__(self, executable, potentials_path):
        self.executable = executable
        os.environ['LAMMPS_POTENTIALS'] = str(potentials_path)
        self.potentials_path = potentials_path

    def version(self):
        stdout = read_stdout([self.executable])
        match = re.match(r'LAMMPS\s*\((.+?)\)', stdout, re.M)
        return match.group(1)

    def calc(self, **kwargs):
        from ase.calculators.lammpsrun import LAMMPS

        return LAMMPS(command=self.executable, **kwargs)

    @classmethod
    def fromconfig(cls, config):
        return cls(
            config.executables['lammpsrun'], config.datafiles['lammps'][0]
        )


@factory('lammpslib')
class LammpsLibFactory:
    def __init__(self, potentials_path):
        # Set the path where LAMMPS will look for potential parameter files
        os.environ['LAMMPS_POTENTIALS'] = str(potentials_path)
        self.potentials_path = potentials_path

    def version(self):
        import lammps

        cmd_args = [
            '-echo',
            'log',
            '-log',
            'none',
            '-screen',
            'none',
            '-nocite',
        ]
        lmp = lammps.lammps(name='', cmdargs=cmd_args, comm=None)
        try:
            return lmp.version()
        finally:
            lmp.close()

    def calc(self, **kwargs):
        from ase.calculators.lammpslib import LAMMPSlib

        return LAMMPSlib(**kwargs)

    @classmethod
    def fromconfig(cls, config):
        return cls(config.datafiles['lammps'][0])


@factory('openmx')
class OpenMXFactory:
    def __init__(self, executable, data_path):
        self.executable = executable
        self.data_path = data_path

    def version(self):
        from ase.calculators.openmx.openmx import parse_omx_version

        dummyfile = 'omx_dummy_input'
        stdout = read_stdout([self.executable, dummyfile], createfile=dummyfile)
        return parse_omx_version(stdout)

    def calc(self, **kwargs):
        from ase.calculators.openmx import OpenMX

        return OpenMX(
            command=self.executable, data_path=str(self.data_path), **kwargs
        )

    @classmethod
    def fromconfig(cls, config):
        return cls(
            config.executables['openmx'],
            data_path=config.datafiles['openmx'][0],
        )


@factory('octopus')
class OctopusFactory:
    def __init__(self, executable):
        self.executable = executable

    def _profile(self):
        from ase.calculators.octopus import OctopusProfile

        return OctopusProfile(self.executable)

    def version(self):
        return self._profile().version()

    def calc(self, **kwargs):
        from ase.calculators.octopus import Octopus

        return Octopus(profile=self._profile(), **kwargs)

    @classmethod
    def fromconfig(cls, config):
        return cls(config.executables['octopus'])


@factory('orca')
class OrcaFactory:
    def __init__(self, executable):
        self.executable = executable

    def _profile(self):
        from ase.calculators.orca import OrcaProfile

        return OrcaProfile(self.executable)

    def version(self):
        return self._profile().version()

    def calc(self, **kwargs):
        from ase.calculators.orca import ORCA

        return ORCA(**kwargs)

    @classmethod
    def fromconfig(cls, config):
        return cls(config.executables['orca'])


@factory('siesta')
class SiestaFactory:
    def __init__(self, executable, pseudo_path):
        self.executable = executable
        self.pseudo_path = pseudo_path

    def version(self):
        from ase.calculators.siesta.siesta import get_siesta_version

        full_ver = get_siesta_version(self.executable)
        m = re.match(r'siesta-(\S+)', full_ver, flags=re.I)
        if m:
            return m.group(1)
        return full_ver

    def calc(self, **kwargs):
        from ase.calculators.siesta import Siesta

        command = f'{self.executable} < PREFIX.fdf > PREFIX.out'
        return Siesta(
            command=command, pseudo_path=str(self.pseudo_path), **kwargs
        )

    def socketio_kwargs(self, unixsocket):
        return {
            'fdf_arguments': {
                'MD.TypeOfRun': 'Master',
                'Master.code': 'i-pi',
                'Master.interface': 'socket',
                'Master.address': unixsocket,
                'Master.socketType': 'unix',
            }
        }

    @classmethod
    def fromconfig(cls, config):
        paths = config.datafiles['siesta']
        assert len(paths) == 1
        path = paths[0]
        return cls(config.executables['siesta'], str(path))


@factory('nwchem')
class NWChemFactory:
    def __init__(self, executable):
        self.executable = executable

    def version(self):
        stdout = read_stdout([self.executable], createfile='nwchem.nw')
        match = re.search(
            r'Northwest Computational Chemistry Package \(NWChem\) (\S+)',
            stdout,
            re.M,
        )
        return match.group(1)

    def calc(self, **kwargs):
        from ase.calculators.nwchem import NWChem

        command = f'{self.executable} PREFIX.nwi > PREFIX.nwo'
        return NWChem(command=command, **kwargs)

    def socketio_kwargs(self, unixsocket):
        return dict(
            theory='scf',
            task='optimize',
            driver={'socket': {'unix': unixsocket}},
        )

    @classmethod
    def fromconfig(cls, config):
        return cls(config.executables['nwchem'])


@factory('plumed')
class PlumedFactory:
    def __init__(self):
        import plumed

        self.path = plumed.__spec__.origin

    def calc(self, **kwargs):
        from ase.calculators.plumed import Plumed

        return Plumed(**kwargs)

    @classmethod
    def fromconfig(cls, config):
        spec = importlib.util.find_spec('plumed')
        # XXX should be made non-pytest dependent
        if spec is None:
            raise NotInstalled('plumed')
        return cls()


legacy_factory_calculator_names = {
    'ace',
    'amber',
    'crystal',
    'demon',
    'demonnano',
    'dmol',
    'gamess_us',
    'gaussian',
    'gulp',
    'hotbit',
    'onetep',
    'qchem',
    'turbomole',
}


class NoSuchCalculator(Exception):
    pass


class Factories:
    all_calculators = set(calculator_names)
    builtin_calculators = builtin
    autoenabled_calculators = {'asap'} | builtin_calculators

    # Calculators requiring ase-datafiles.
    # TODO: So far hard-coded but should be automatically detected.
    datafile_calculators = {
        'abinit',
        'dftb',
        'elk',
        'espresso',
        'eam',
        'lammpsrun',
        'lammpslib',
        'openmx',
        'siesta',
    }

    def __init__(self, requested_calculators):
        configpaths, executables = get_testing_executables()
        assert isinstance(executables, Mapping), executables
        self.executable_config_paths = configpaths
        self.executables = executables

        datafiles_module = None
        datafiles = {}

        try:
            import asetest as datafiles_module
        except ImportError:
            pass
        else:
            datafiles.update(datafiles_module.datafiles.paths)
            datafiles_module = datafiles_module

        self.datafiles_module = datafiles_module
        self.datafiles = datafiles

        factories = {}

        for name, cls in factory_classes.items():
            try:
                factory = cls.fromconfig(self)
            except (NotInstalled, KeyError):
                pass
            else:
                factories[name] = factory

        self.factories = factories

        requested_calculators = set(requested_calculators)
        if 'auto' in requested_calculators:
            requested_calculators.remove('auto')
            # auto can only work with calculators whose configuration
            # we actually control, so no legacy factories
            requested_calculators |= (
                set(self.factories) - legacy_factory_calculator_names)

        self.requested_calculators = requested_calculators

        for name in self.requested_calculators:
            if name not in self.all_calculators:
                raise NoSuchCalculator(name)

    def installed(self, name):
        return name in self.builtin_calculators | set(self.factories)

    def is_adhoc(self, name):
        return name not in factory_classes

    def optional(self, name):
        return name not in self.builtin_calculators

    def enabled(self, name):
        auto = name in self.autoenabled_calculators and self.installed(name)
        return auto or (name in self.requested_calculators)

    def require(self, name):
        # XXX This is for old-style calculator tests.
        # Newer calculator tests would depend on a fixture which would
        # make them skip.
        # Older tests call require(name) explicitly.
        assert name in calculator_names
        if not self.installed(name) and not self.is_adhoc(name):
            pytest.skip(f'Not installed: {name}')
        if name not in self.requested_calculators:
            pytest.skip(f'Use --calculators={name} to enable')

    def __getitem__(self, name):
        return self.factories[name]

<<<<<<< HEAD
=======
    def monkeypatch_disabled_calculators(self):
        test_calculator_names = (
            self.autoenabled_calculators
            | self.builtin_calculators
            | self.requested_calculators
        )
        disable_names = (
            self.monkeypatch_calculator_constructors - test_calculator_names
        )

        for name in disable_names:
            try:
                cls = get_calculator_class(name)
            except ImportError:
                pass
            else:

                def get_mock_init(name):
                    def mock_init(obj, *args, **kwargs):
                        pytest.skip(f'use --calculators={name} to enable')

                    return mock_init

                def mock_del(obj):
                    pass

                cls.__init__ = get_mock_init(name)
                cls.__del__ = mock_del

>>>>>>> 2e19a399

def get_factories(pytestconfig):
    opt = pytestconfig.getoption('--calculators')
    requested_calculators = opt.split(',') if opt else []
    return Factories(requested_calculators)


def parametrize_calculator_tests(metafunc):
    """Parametrize tests using our custom markers.

    We want tests marked with @pytest.mark.calculator(names) to be
    parametrized over the named calculator or calculators."""
    calculator_inputs = []

    for marker in metafunc.definition.iter_markers(name='calculator'):
        calculator_names = marker.args
        kwargs = dict(marker.kwargs)
        marks = kwargs.pop('marks', [])
        for name in calculator_names:
            param = pytest.param((name, kwargs), marks=marks)
            calculator_inputs.append(param)

    if calculator_inputs:
        metafunc.parametrize(
            'factory',
            calculator_inputs,
            indirect=True,
            ids=lambda input: input[0],
        )


class CalculatorInputs:
    def __init__(self, factory, parameters=None):
        if parameters is None:
            parameters = {}
        self.parameters = parameters
        self.factory = factory

    @property
    def name(self):
        return self.factory.name

    def __repr__(self):
        cls = type(self)
        return f'{cls.__name__}({self.name}, {self.parameters})'

    def new(self, **kwargs):
        kw = dict(self.parameters)
        kw.update(kwargs)
        return CalculatorInputs(self.factory, kw)

    def socketio(self, unixsocket, **kwargs):
        if hasattr(self.factory, 'socketio'):
            kwargs = {**self.parameters, **kwargs}
            return self.factory.socketio(unixsocket, **kwargs)
        from ase.calculators.socketio import SocketIOCalculator

        kwargs = {
            **self.factory.socketio_kwargs(unixsocket),
            **self.parameters,
            **kwargs,
        }
        calc = self.factory.calc(**kwargs)
        return SocketIOCalculator(calc, unixsocket=unixsocket)

    def calc(self, **kwargs):
        param = dict(self.parameters)
        param.update(kwargs)
<<<<<<< HEAD
        return self.factory.calc(**param)
=======
        return self.factory.calc(**param)


class ObsoleteFactoryWrapper:
    # We use this for transitioning older tests to the new framework.
    def __init__(self, name):
        self.name = name

    def calc(self, **kwargs):
        from ase.calculators.calculator import get_calculator_class

        cls = get_calculator_class(self.name)
        return cls(**kwargs)
>>>>>>> 2e19a399
<|MERGE_RESOLUTION|>--- conflicted
+++ resolved
@@ -471,11 +471,6 @@
 
 class BuiltinCalculatorFactory:
     def calc(self, **kwargs):
-<<<<<<< HEAD
-=======
-        from ase.calculators.calculator import get_calculator_class
-
->>>>>>> 2e19a399
         cls = get_calculator_class(self.name)
         return cls(**kwargs)
 
@@ -840,38 +835,6 @@
     def __getitem__(self, name):
         return self.factories[name]
 
-<<<<<<< HEAD
-=======
-    def monkeypatch_disabled_calculators(self):
-        test_calculator_names = (
-            self.autoenabled_calculators
-            | self.builtin_calculators
-            | self.requested_calculators
-        )
-        disable_names = (
-            self.monkeypatch_calculator_constructors - test_calculator_names
-        )
-
-        for name in disable_names:
-            try:
-                cls = get_calculator_class(name)
-            except ImportError:
-                pass
-            else:
-
-                def get_mock_init(name):
-                    def mock_init(obj, *args, **kwargs):
-                        pytest.skip(f'use --calculators={name} to enable')
-
-                    return mock_init
-
-                def mock_del(obj):
-                    pass
-
-                cls.__init__ = get_mock_init(name)
-                cls.__del__ = mock_del
-
->>>>>>> 2e19a399
 
 def get_factories(pytestconfig):
     opt = pytestconfig.getoption('--calculators')
@@ -940,20 +903,4 @@
     def calc(self, **kwargs):
         param = dict(self.parameters)
         param.update(kwargs)
-<<<<<<< HEAD
-        return self.factory.calc(**param)
-=======
-        return self.factory.calc(**param)
-
-
-class ObsoleteFactoryWrapper:
-    # We use this for transitioning older tests to the new framework.
-    def __init__(self, name):
-        self.name = name
-
-    def calc(self, **kwargs):
-        from ase.calculators.calculator import get_calculator_class
-
-        cls = get_calculator_class(self.name)
-        return cls(**kwargs)
->>>>>>> 2e19a399
+        return self.factory.calc(**param)