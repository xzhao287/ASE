import pytest
<<<<<<< HEAD
from ase.utils import Lock
=======
import os


def test_cannot_acquire_lock_twice():
    """Test timeout on Lock.acquire()."""
    from ase.utils import Lock
    from ase.test import must_raise
>>>>>>> 56263c96


def test_lock_acquire_timeout():
    lock = Lock('lockfile', timeout=0.3)
    with lock:
        with pytest.raises(TimeoutError):
            with lock:
                ...


def test_lock_close_file_descriptor():
    """Test that lock file descriptor is properly closed."""
    from ase.utils import Lock

    # The choice of timeout=1.0 is arbitrary but we don't want to use
    # something that is too large since it could mean that the test
    # takes long to fail.
    lock = Lock('lockfile', timeout=1.0)
    with lock:
        pass

    # If fstat raises OSError this means that fd.close() was
    # not called.
    with pytest.raises(OSError):
        os.fstat(lock.fd.name)<|MERGE_RESOLUTION|>--- conflicted
+++ resolved
@@ -1,7 +1,4 @@
 import pytest
-<<<<<<< HEAD
-from ase.utils import Lock
-=======
 import os
 
 
@@ -9,13 +6,10 @@
     """Test timeout on Lock.acquire()."""
     from ase.utils import Lock
     from ase.test import must_raise
->>>>>>> 56263c96
 
-
-def test_lock_acquire_timeout():
     lock = Lock('lockfile', timeout=0.3)
     with lock:
-        with pytest.raises(TimeoutError):
+        with must_raise(TimeoutError):
             with lock:
                 ...
 
