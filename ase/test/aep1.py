--- conflicted
+++ resolved
@@ -29,17 +29,10 @@
     except NotImplementedError:
         pass
     else:
-<<<<<<< HEAD
         print(m1)
-    print((2 * e1 - e2))
-    print((2 * e1pbe - e2pbe))
-    print(e1,e2,e1pbe,e2pbe)
-=======
-        print m1
     print(2 * e1 - e2)
     print(2 * e1pbe - e2pbe)
-    print e1, e2, e1pbe, e2pbe
->>>>>>> 2c61df73
+    print(e1, e2, e1pbe, e2pbe)
     calc = Calculator(name)
     print(calc.parameters, calc.results, calc.atoms)
     assert not calc.calculation_required(h1, ['energy'])
