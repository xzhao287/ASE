import time
from distutils.version import LooseVersion
from ase.io.utils import generate_writer_variables, make_patch_list


class EPS:
    def __init__(self, atoms,
                 rotation='', show_unit_cell=False, radii=None,
                 bbox=None, colors=None, scale=20):
<<<<<<< HEAD
        self.numbers = atoms.get_atomic_numbers()
        self.colors = colors
        if colors is None:
            self.colors = jmol_colors[self.numbers]

        if radii is None:
            radii = covalent_radii[self.numbers]
        elif isinstance(radii, float):
            radii = covalent_radii[self.numbers] * radii
        else:
            radii = np.array(radii)

        natoms = len(atoms)

        if isinstance(rotation, basestring):
            rotation = rotate(rotation)

        A = atoms.get_cell()
        disp = atoms.get_celldisp().flatten()
        if show_unit_cell > 0:
            L, T, D = self.cell_to_lines(A)
            C = np.empty((2, 2, 2, 3))
            for c1 in range(2):
                for c2 in range(2):
                    for c3 in range(2):
                        C[c1, c2, c3] = np.dot([c1, c2, c3], A) + disp
            C.shape = (8, 3)
            C = np.dot(C, rotation)  # Unit cell vertices
        else:
            L = np.empty((0, 3))
            T = None
            D = None
            C = None

        nlines = len(L)

        X = np.empty((natoms + nlines, 3))
        R = atoms.get_positions()
        X[:natoms] = R
        X[natoms:] = L

        r2 = radii**2
        for n in range(nlines):
            d = D[T[n]]
            if ((((R - L[n] - d)**2).sum(1) < r2) &
                (((R - L[n] + d)**2).sum(1) < r2)).any():
                T[n] = -1

        X = np.dot(X, rotation)
        R = X[:natoms]

        if bbox is None:
            X1 = (R - radii[:, None]).min(0)
            X2 = (R + radii[:, None]).max(0)
            if show_unit_cell == 2:
                X1 = np.minimum(X1, C.min(0))
                X2 = np.maximum(X2, C.max(0))
            M = (X1 + X2) / 2
            S = 1.05 * (X2 - X1)
            w = scale * S[0]
            if w > 500:
                w = 500
                scale = w / S[0]
            h = scale * S[1]
            offset = np.array([scale * M[0] - w / 2, scale * M[1] - h / 2, 0])
        else:
            w = (bbox[2] - bbox[0]) * scale
            h = (bbox[3] - bbox[1]) * scale
            offset = np.array([bbox[0], bbox[1], 0]) * scale

        self.w = w
        self.h = h

        X *= scale
        X -= offset

        if nlines > 0:
            D = np.dot(D, rotation)[:, :2] * scale

        if C is not None:
            C *= scale
            C -= offset

        A = np.dot(A, rotation)
        A *= scale

        self.A = A
        self.X = X
        self.D = D
        self.T = T
        self.C = C
        self.natoms = natoms
        self.d = 2 * scale * radii

    def cell_to_lines(self, A):
        nlines = 0
        nn = []
        for c in range(3):
            d = sqrt((A[c]**2).sum())
            n = max(2, int(d / 0.3))
            nn.append(n)
            nlines += 4 * n

        X = np.empty((nlines, 3))
        T = np.empty(nlines, int)
        D = np.zeros((3, 3))

        n1 = 0
        for c in range(3):
            n = nn[c]
            dd = A[c] / (4 * n - 2)
            D[c] = dd
            P = np.arange(1, 4 * n + 1, 4)[:, None] * dd
            T[n1:] = c
            for i, j in [(0, 0), (0, 1), (1, 0), (1, 1)]:
                n2 = n1 + n
                X[n1:n2] = P + i * A[c - 2] + j * A[c - 1]
                n1 = n2

        return X, T, D
=======
        generate_writer_variables(
            self, atoms, rotation=rotation,
            show_unit_cell=show_unit_cell,
            radii=radii, bbox=bbox, colors=colors, scale=scale)
>>>>>>> 96b32c7b

    def write(self, filename):
        self.filename = filename
        self.write_header()
        self.write_body()
        self.write_trailer()

    def write_header(self):
        import matplotlib
        if LooseVersion(matplotlib.__version__) <= '0.8':
            raise RuntimeError('Your version of matplotlib (%s) is too old' %
                               matplotlib.__version__)

        from matplotlib.backends.backend_ps import RendererPS, psDefs

        self.fd = open(self.filename, 'w')
        self.fd.write('%!PS-Adobe-3.0 EPSF-3.0\n')
        self.fd.write('%%Creator: G2\n')
        self.fd.write('%%CreationDate: %s\n' % time.ctime(time.time()))
        self.fd.write('%%Orientation: portrait\n')
        bbox = (0, 0, self.w, self.h)
        self.fd.write('%%%%BoundingBox: %d %d %d %d\n' % bbox)
        self.fd.write('%%EndComments\n')

        Ndict = len(psDefs)
        self.fd.write('%%BeginProlog\n')
        self.fd.write('/mpldict %d dict def\n' % Ndict)
        self.fd.write('mpldict begin\n')
        for d in psDefs:
            d = d.strip()
            for l in d.split('\n'):
                self.fd.write(l.strip() + '\n')
        self.fd.write('%%EndProlog\n')

        self.fd.write('mpldict begin\n')
        self.fd.write('%d %d 0 0 clipbox\n' % (self.w, self.h))

        self.renderer = RendererPS(self.w, self.h, self.fd)

    def write_body(self):
        patch_list = make_patch_list(self)
        for patch in patch_list:
            patch.draw(self.renderer)

    def write_trailer(self):
        self.fd.write('end\n')
        self.fd.write('showpage\n')
        self.fd.close()


def write_eps(filename, atoms, **parameters):
    if isinstance(atoms, list):
        assert len(atoms) == 1
        atoms = atoms[0]
    EPS(atoms, **parameters).write(filename)<|MERGE_RESOLUTION|>--- conflicted
+++ resolved
@@ -7,133 +7,10 @@
     def __init__(self, atoms,
                  rotation='', show_unit_cell=False, radii=None,
                  bbox=None, colors=None, scale=20):
-<<<<<<< HEAD
-        self.numbers = atoms.get_atomic_numbers()
-        self.colors = colors
-        if colors is None:
-            self.colors = jmol_colors[self.numbers]
-
-        if radii is None:
-            radii = covalent_radii[self.numbers]
-        elif isinstance(radii, float):
-            radii = covalent_radii[self.numbers] * radii
-        else:
-            radii = np.array(radii)
-
-        natoms = len(atoms)
-
-        if isinstance(rotation, basestring):
-            rotation = rotate(rotation)
-
-        A = atoms.get_cell()
-        disp = atoms.get_celldisp().flatten()
-        if show_unit_cell > 0:
-            L, T, D = self.cell_to_lines(A)
-            C = np.empty((2, 2, 2, 3))
-            for c1 in range(2):
-                for c2 in range(2):
-                    for c3 in range(2):
-                        C[c1, c2, c3] = np.dot([c1, c2, c3], A) + disp
-            C.shape = (8, 3)
-            C = np.dot(C, rotation)  # Unit cell vertices
-        else:
-            L = np.empty((0, 3))
-            T = None
-            D = None
-            C = None
-
-        nlines = len(L)
-
-        X = np.empty((natoms + nlines, 3))
-        R = atoms.get_positions()
-        X[:natoms] = R
-        X[natoms:] = L
-
-        r2 = radii**2
-        for n in range(nlines):
-            d = D[T[n]]
-            if ((((R - L[n] - d)**2).sum(1) < r2) &
-                (((R - L[n] + d)**2).sum(1) < r2)).any():
-                T[n] = -1
-
-        X = np.dot(X, rotation)
-        R = X[:natoms]
-
-        if bbox is None:
-            X1 = (R - radii[:, None]).min(0)
-            X2 = (R + radii[:, None]).max(0)
-            if show_unit_cell == 2:
-                X1 = np.minimum(X1, C.min(0))
-                X2 = np.maximum(X2, C.max(0))
-            M = (X1 + X2) / 2
-            S = 1.05 * (X2 - X1)
-            w = scale * S[0]
-            if w > 500:
-                w = 500
-                scale = w / S[0]
-            h = scale * S[1]
-            offset = np.array([scale * M[0] - w / 2, scale * M[1] - h / 2, 0])
-        else:
-            w = (bbox[2] - bbox[0]) * scale
-            h = (bbox[3] - bbox[1]) * scale
-            offset = np.array([bbox[0], bbox[1], 0]) * scale
-
-        self.w = w
-        self.h = h
-
-        X *= scale
-        X -= offset
-
-        if nlines > 0:
-            D = np.dot(D, rotation)[:, :2] * scale
-
-        if C is not None:
-            C *= scale
-            C -= offset
-
-        A = np.dot(A, rotation)
-        A *= scale
-
-        self.A = A
-        self.X = X
-        self.D = D
-        self.T = T
-        self.C = C
-        self.natoms = natoms
-        self.d = 2 * scale * radii
-
-    def cell_to_lines(self, A):
-        nlines = 0
-        nn = []
-        for c in range(3):
-            d = sqrt((A[c]**2).sum())
-            n = max(2, int(d / 0.3))
-            nn.append(n)
-            nlines += 4 * n
-
-        X = np.empty((nlines, 3))
-        T = np.empty(nlines, int)
-        D = np.zeros((3, 3))
-
-        n1 = 0
-        for c in range(3):
-            n = nn[c]
-            dd = A[c] / (4 * n - 2)
-            D[c] = dd
-            P = np.arange(1, 4 * n + 1, 4)[:, None] * dd
-            T[n1:] = c
-            for i, j in [(0, 0), (0, 1), (1, 0), (1, 1)]:
-                n2 = n1 + n
-                X[n1:n2] = P + i * A[c - 2] + j * A[c - 1]
-                n1 = n2
-
-        return X, T, D
-=======
         generate_writer_variables(
             self, atoms, rotation=rotation,
             show_unit_cell=show_unit_cell,
             radii=radii, bbox=bbox, colors=colors, scale=scale)
->>>>>>> 96b32c7b
 
     def write(self, filename):
         self.filename = filename
