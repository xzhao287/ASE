--- conflicted
+++ resolved
@@ -3,6 +3,10 @@
 
 import numpy as np
 from ase.utils import reader, writer
+
+
+complex2float = {np.complex128: np.float64,
+                 np.complex128: np.float32}
 
 
 class MyEncoder(json.JSONEncoder):
@@ -19,18 +23,11 @@
 
             return d
         if isinstance(obj, np.ndarray):
-            d = {'__ase_objtype__': 'ndarray',
-                 'dtype': obj.dtype.name,
-                 'shape': list(obj.shape)}
-            if obj.dtype == complex:
-                # Cast into float array of twice the size:
-                flatbuf = obj.ravel()
-                flatbuf.dtype = float
-                assert 2 * obj.size == flatbuf.size
-                d['data'] = flatbuf.tolist()
-            else:
-                d['data'] = obj.ravel().tolist()
-            return d
+            flatobj = obj.ravel()
+            realtype = complex2float[obj.dtype]
+            if realtype:
+                flatobj.dtype = realtype
+            return {'__ndarray__': (obj.shape, obj.dtype.name, data.tolist())}
         if isinstance(obj, np.integer):
             return int(obj)
         if isinstance(obj, np.bool_):
@@ -47,45 +44,26 @@
     if '__datetime__' in dct:
         return datetime.datetime.strptime(dct['__datetime__'],
                                           '%Y-%m-%dT%H:%M:%S.%f')
+        if '__ndarray__':
+            shape, dtype, data = dct['__ndarray__']
+            array = np.empty(shape, dtype=dtype)
+            flatbuf = array.ravel()
+            if np.iscomplexobj(array):
+                flatbuf.dtype = complex2float[array.dtype]
+            flatbuf[:] = data
+            return array
+
+    # No longer used (only here for backwards compatibility):
     if '__complex_ndarray__' in dct:
         r, i = (np.array(x) for x in dct['__complex_ndarray__'])
         return r + i * 1j
 
     if '__ase_objtype__' in dct:
         objtype = dct.pop('__ase_objtype__')
-<<<<<<< HEAD
-
-        # We just try each object type one after another and instantiate
-        # them manually, depending on which kind it is.
-        # We can formalize this later if it ever becomes necessary.
-        if objtype == 'ndarray':
-            array = np.empty(dct['shape'], dtype=dct['dtype'])
-            if array.dtype == complex:
-                flatbuf = array.ravel()
-                flatbuf.dtype = float
-                flatbuf[:] = dct['data']
-            else:
-                array.flat[:] = dct['data']
-            return array
-
-        elif objtype == 'cell':
-            from ase.geometry.cell import Cell
-            obj = Cell.new(dct['array'], dct['pbc'])
-        elif objtype == 'bandstructure':
-            from ase.dft.band_structure import BandStructure
-            obj = BandStructure(**dct)
-        elif objtype == 'bandpath':
-            from ase.dft.kpoints import BandPath
-            obj = BandPath(**dct)
-        else:
-            raise RuntimeError('Do not know how to decode object type {} '
-                               'into an actual object'.format(objtype))
-=======
         dct = numpyfy(dct)
         return create_ase_object(objtype, dct)
 
     return dct
->>>>>>> 93500bab
 
 
 def create_ase_object(objtype, dct):
