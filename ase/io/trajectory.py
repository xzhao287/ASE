from __future__ import print_function
import warnings

from ase import __version__
from ase.calculators.singlepoint import SinglePointCalculator, all_properties
from ase.constraints import dict2constraint
from ase.calculators.calculator import PropertyNotImplementedError
from ase.atoms import Atoms
from ase.io.jsonio import encode, decode
from ase.io.pickletrajectory import PickleTrajectory
from ase.parallel import world

__all__ = ['Trajectory', 'PickleTrajectory']


def Trajectory(filename, mode='r', atoms=None, properties=None, master=None):
    """A Trajectory can be created in read, write or append mode.

    Parameters:

    filename: str
        The name of the file.  Traditionally ends in .traj.
    mode: str
        The mode.  'r' is read mode, the file should already exist, and
        no atoms argument should be specified.
        'w' is write mode.  The atoms argument specifies the Atoms
        object to be written to the file, if not given it must instead
        be given as an argument to the write() method.
        'a' is append mode.  It acts as write mode, except that
        data is appended to a preexisting file.
    atoms: Atoms object
        The Atoms object to be written in write or append mode.
    properties: list of str
        If specified, these calculator properties are saved in the
        trajectory.  If not specified, all supported quantities are
        saved.  Possible values: energy, forces, stress, dipole,
        charges, magmom and magmoms.
    master: bool
        Controls which process does the actual writing. The
        default is that process number 0 does this.  If this
        argument is given, processes where it is True will write.

    The atoms, properties and master arguments are ignores in read mode.
    """
    if mode == 'r':
        return TrajectoryReader(filename)
    return TrajectoryWriter(filename, mode, atoms, properties, master=master)


class TrajectoryWriter:
    """Writes Atoms objects to a .traj file."""
    def __init__(self, filename, mode='w', atoms=None, properties=None,
                 extra=[], master=None):
        """A Trajectory writer, in write or append mode.

        Parameters:

        filename: str
            The name of the file.  Traditionally ends in .traj.
        mode: str
            The mode.  'r' is read mode, the file should already exist, and
            no atoms argument should be specified.
            'w' is write mode.  The atoms argument specifies the Atoms
            object to be written to the file, if not given it must instead
            be given as an argument to the write() method.
            'a' is append mode.  It acts as write mode, except that
            data is appended to a preexisting file.
        atoms: Atoms object
            The Atoms object to be written in write or append mode.
        properties: list of str
            If specified, these calculator properties are saved in the
            trajectory.  If not specified, all supported quantities are
            saved.  Possible values: energy, forces, stress, dipole,
            charges, magmom and magmoms.
        master: bool
            Controls which process does the actual writing. The
            default is that process number 0 does this.  If this
            argument is given, processes where it is True will write.
        """
        if master is None:
            master = (world.rank == 0)
        self.master = master
        self.atoms = atoms
        self.properties = properties

        self.description = {}
        self.numbers = None
        self.pbc = None
        self.masses = None
        self._open(filename, mode)

    def set_description(self, description):
        self.description.update(description)

    def _open(self, filename, mode):
        import ase.io.ulm as ulm
        if mode not in 'aw':
            raise ValueError('mode must be "w" or "a".')
        if self.master:
            self.backend = ulm.open(filename, mode, tag='ASE-Trajectory')
            if len(self.backend) > 0:
                r = ulm.open(filename)
                self.numbers = r.numbers
                self.pbc = r.pbc
        else:
            self.backend = ulm.DummyWriter()

    def write(self, atoms=None, **kwargs):
        """Write the atoms to the file.

        If the atoms argument is not given, the atoms object specified
        when creating the trajectory object is used.

        Use keyword arguments to add extra properties::

            writer.write(atoms, energy=117, dipole=[0, 0, 1.0])
        """
        b = self.backend

        if atoms is None:
            atoms = self.atoms

        if hasattr(atoms, 'interpolate'):
            # seems to be a NEB
            neb = atoms
            assert not neb.parallel or world.size == 1
            for image in neb.images:
                self.write(image)
            return
        while hasattr(atoms, 'atoms_for_saving'):
            # Seems to be a Filter or similar, instructing us to
            # save the original atoms.
            atoms = atoms.atoms_for_saving

        if len(b) == 0:
            b.write(version=1, ase_version=__version__)
            if self.description:
                b.write(description=self.description)
            # Atomic numbers and periodic boundary conditions are only
            # written once - in the header.  Store them here so that we can
            # check that they are the same for all images:
            self.numbers = atoms.get_atomic_numbers()
            self.pbc = atoms.get_pbc()
        else:
            if (atoms.pbc != self.pbc).any():
                raise ValueError('Bad periodic boundary conditions!')
            elif len(atoms) != len(self.numbers):
                raise ValueError('Bad number of atoms!')
            elif (atoms.numbers != self.numbers).any():
                raise ValueError('Bad atomic numbers!')

        write_atoms(b, atoms, write_header=(len(b) == 0))

        calc = atoms.get_calculator()

        if calc is None and len(kwargs) > 0:
            calc = SinglePointCalculator(atoms)

        if calc is not None:
            if not hasattr(calc, 'get_property'):
                calc = OldCalculatorWrapper(calc)
            c = b.child('calculator')
            c.write(name=calc.name)
            if hasattr(calc, 'todict'):
                d = calc.todict()
                if d:
                    c.write(parameters=d)
            for prop in all_properties:
                if prop in kwargs:
                    x = kwargs[prop]
                else:
                    if self.properties is not None:
                        if prop in self.properties:
                            x = calc.get_property(prop, atoms)
                        else:
                            x = None
                    else:
                        try:
                            x = calc.get_property(prop, atoms,
                                                  allow_calculation=False)
                        except (PropertyNotImplementedError, KeyError):
                            # KeyError is needed for Jacapo.
                            x = None
                if x is not None:
                    if prop in ['stress', 'dipole']:
                        x = x.tolist()
                    c.write(prop, x)

        info = {}
        for key, value in atoms.info.items():
            try:
                encode(value)
            except TypeError:
                warnings.warn('Skipping "{0}" info.'.format(key))
            else:
                info[key] = value
        if info:
            b.write(info=info)

        b.sync()

    def close(self):
        """Close the trajectory file."""
        self.backend.close()

    def __len__(self):
        return world.sum(len(self.backend))


class TrajectoryReader:
    """Reads Atoms objects from a .traj file."""
    def __init__(self, filename):
        """A Trajectory in read mode.

        The filename traditionally ends in .traj.
        """

        self.numbers = None
        self.pbc = None
        self.masses = None

        self._open(filename)

    def _open(self, filename):
        import ase.io.ulm as ulm
        try:
            self.backend = ulm.open(filename, 'r')
        except ulm.InvalidULMFileError:
            raise RuntimeError('This is not a valid ASE trajectory file. '
                               'If this is an old-format (version <3.9) '
                               'PickleTrajectory file you can convert it '
                               'with ase.io.trajectory.convert("%s") '
                               'or:\n\n $ python -m ase.io.trajectory %s'
                               % (filename, filename))
        self._read_header()

    def _read_header(self):
        b = self.backend
        if b.get_tag() != 'ASE-Trajectory':
            raise IOError('This is not a trajectory file!')

        if len(b) > 0:
            self.pbc = b.pbc
            self.numbers = b.numbers
            self.masses = b.get('masses')
            self.constraints = b.get('constraints', '[]')
            self.description = b.get('description')
            self.version = b.version
            self.ase_version = b.get('ase_version')

    def close(self):
        """Close the trajectory file."""
        self.backend.close()

    def __getitem__(self, i=-1):
        b = self.backend[i]
        atoms = read_atoms(b, header=[self.pbc, self.numbers, self.masses,
                                      self.constraints])
        if 'calculator' in b:
            results = {}
            c = b.calculator
            for prop in all_properties:
                if prop in c:
                    results[prop] = c.get(prop)
            calc = SinglePointCalculator(atoms, **results)
            calc.name = b.calculator.name
            atoms.set_calculator(calc)
        return atoms

    def __len__(self):
        return len(self.backend)

    def __iter__(self):
        for i in range(len(self)):
            yield self[i]


def read_atoms(backend, header=None):
    b = backend
    if header:
        pbc, numbers, masses, constraints = header
    else:
        pbc = b.pbc
        numbers = b.numbers
        masses = b.get('masses')
        constraints = b.get('constraints', '[]')

    atoms = Atoms(positions=b.positions,
                  numbers=numbers,
                  cell=b.cell,
                  masses=masses,
                  pbc=pbc,
                  info=b.get('info'),
                  constraint=[dict2constraint(d)
                              for d in decode(constraints)],
                  momenta=b.get('momenta'),
                  magmoms=b.get('magmoms'),
                  charges=b.get('charges'),
                  tags=b.get('tags'))
    return atoms


def write_atoms(backend, atoms, write_header=True):
    b = backend

    if write_header:
        b.write(pbc=atoms.pbc.tolist(),
                numbers=atoms.numbers)
        if atoms.constraints:
            if all(hasattr(c, 'todict') for c in atoms.constraints):
                b.write(constraints=encode(atoms.constraints))

        if atoms.has('masses'):
            b.write(masses=atoms.get_masses())

    b.write(positions=atoms.get_positions(),
            cell=atoms.get_cell().tolist())

    if atoms.has('tags'):
        b.write(tags=atoms.get_tags())
    if atoms.has('momenta'):
        b.write(momenta=atoms.get_momenta())
    if atoms.has('magmoms'):
        b.write(magmoms=atoms.get_initial_magnetic_moments())
    if atoms.has('charges'):
        b.write(charges=atoms.get_initial_charges())


def read_traj(filename, index):
    trj = TrajectoryReader(filename)
    for i in range(*index.indices(len(trj))):
        yield trj[i]


def write_traj(filename, images):
    """Write image(s) to trajectory."""
    trj = TrajectoryWriter(filename, mode='w')
    if isinstance(images, Atoms):
        images = [images]
    for atoms in images:
        trj.write(atoms)
    trj.close()


class OldCalculatorWrapper:
    def __init__(self, calc):
        self.calc = calc
        try:
            self.name = calc.name
        except AttributeError:
            self.name = calc.__class__.__name__.lower()

    def get_property(self, prop, atoms, allow_calculation=True):
        try:
<<<<<<< HEAD
            if not allow_calculation and self.calc.calculation_required(atoms, [prop]):
                return None
        except AttributeError:
            pass
=======
            if (not allow_calculation and
                self.calc.calculation_required(atoms, [prop])):
                return None
        except AttributeError:
            pass

>>>>>>> 86acb928
        method = 'get_' + {'energy': 'potential_energy',
                           'magmom': 'magnetic_moment',
                           'magmoms': 'magnetic_moments',
                           'dipole': 'dipole_moment'}.get(prop, prop)
        try:
            result = getattr(self.calc, method)(atoms)
        except AttributeError:
            raise PropertyNotImplementedError
        return result


def convert(name):
    import os
    t = TrajectoryWriter(name + '.new')
    for atoms in PickleTrajectory(name, _warn=False):
        t.write(atoms)
    t.close()
    os.rename(name, name + '.old')
    os.rename(name + '.new', name)


def main():
    import optparse
    parser = optparse.OptionParser(usage='python -m ase.io.trajectory '
                                   'a1.traj [a2.traj ...]',
                                   description='Convert old trajectory '
                                   'file(s) to new format. '
                                   'The old file is kept as a1.traj.old.')
    opts, args = parser.parse_args()
    for name in args:
        convert(name)


if __name__ == '__main__':
    main()<|MERGE_RESOLUTION|>--- conflicted
+++ resolved
@@ -352,19 +352,12 @@
 
     def get_property(self, prop, atoms, allow_calculation=True):
         try:
-<<<<<<< HEAD
-            if not allow_calculation and self.calc.calculation_required(atoms, [prop]):
-                return None
-        except AttributeError:
-            pass
-=======
             if (not allow_calculation and
                 self.calc.calculation_required(atoms, [prop])):
                 return None
         except AttributeError:
             pass
 
->>>>>>> 86acb928
         method = 'get_' + {'energy': 'potential_energy',
                            'magmom': 'magnetic_moment',
                            'magmoms': 'magnetic_moments',
