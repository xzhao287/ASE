#!/usr/bin/env python

# Copyright (C) 2007  CAMP
# Please see the accompanying LICENSE file for further information.

import os
import re
import sys
from setuptools import setup, find_packages
from distutils.command.build_py import build_py as _build_py
from glob import glob
from os.path import join


if sys.version_info < (2, 7, 0, 'final', 0):
    raise SystemExit('Python 2.7 or later is required!')


with open('README.rst') as fd:
    long_description = fd.read()

# Get the current version number:
with open('ase/__init__.py') as fd:
    version = re.search("__version__ = '(.*)'", fd.read()).group(1)


package_data = {'ase': ['spacegroup/spacegroup.dat',
                        'collections/*.json',
                        'db/templates/*',
                        'db/static/*']}


class build_py(_build_py):
    """Custom distutils command to build translations."""
    def __init__(self, *args, **kwargs):
        _build_py.__init__(self, *args, **kwargs)
        # Keep list of files to appease bdist_rpm.  We have to keep track of
        # all the installed files for no particular reason.
        self.mofiles = []

    def run(self):
        """Compile translation files (requires gettext)."""
        _build_py.run(self)
        msgfmt = 'msgfmt'
        status = os.system(msgfmt + ' -V')
        if status == 0:
            for pofile in glob('ase/gui/po/*/LC_MESSAGES/ag.po'):
                dirname = join(self.build_lib, os.path.dirname(pofile))
                if not os.path.isdir(dirname):
                    os.makedirs(dirname)
                mofile = join(dirname, 'ag.mo')
                status = os.system('%s -cv %s --output-file=%s 2>&1' %
                                   (msgfmt, pofile, mofile))
                assert status == 0, 'msgfmt failed!'
                self.mofiles.append(mofile)

    def get_outputs(self, *args, **kwargs):
        return _build_py.get_outputs(self, *args, **kwargs) + self.mofiles


name = 'ase'  # PyPI name

# Linux-distributions may want to change the name:
if 0:
    name = 'python-ase'

setup(name=name,
      version=version,
      description='Atomic Simulation Environment',
      url='https://wiki.fysik.dtu.dk/ase',
      maintainer='ASE-community',
      maintainer_email='ase-developers@listserv.fysik.dtu.dk',
      license='LGPLv2.1+',
      platforms=['unix'],
<<<<<<< HEAD
      packages=packages,
      install_requires=[
          'fortranformat'
      ],
      package_dir=package_dir,
=======
      packages=find_packages(),
      install_requires=['numpy', 'scipy', 'matplotlib', 'flask'],
      # package_dir=package_dir,
>>>>>>> bebdd52c
      package_data=package_data,
      entry_points={'console_scripts': ['ase=ase.cli.main:main',
                                        'ase-db=ase.cli.main:old',
                                        'ase-gui=ase.cli.main:old',
                                        'ase-run=ase.cli.main:old',
                                        'ase-info=ase.cli.main:old',
                                        'ase-build=ase.cli.main:old']},
      long_description=long_description,
      cmdclass={'build_py': build_py},
      classifiers=[
          'Development Status :: 6 - Mature',
          'License :: OSI Approved :: '
          'GNU Lesser General Public License v2 or later (LGPLv2+)',
          'Operating System :: OS Independent',
          'Programming Language :: Python :: 2',
          'Programming Language :: Python :: 2.7',
          'Programming Language :: Python :: 3',
          'Programming Language :: Python :: 3.4',
          'Programming Language :: Python :: 3.5',
          'Programming Language :: Python :: 3.6',
          'Topic :: Scientific/Engineering :: Physics'])<|MERGE_RESOLUTION|>--- conflicted
+++ resolved
@@ -72,17 +72,9 @@
       maintainer_email='ase-developers@listserv.fysik.dtu.dk',
       license='LGPLv2.1+',
       platforms=['unix'],
-<<<<<<< HEAD
-      packages=packages,
-      install_requires=[
-          'fortranformat'
-      ],
-      package_dir=package_dir,
-=======
       packages=find_packages(),
-      install_requires=['numpy', 'scipy', 'matplotlib', 'flask'],
+      install_requires=['numpy', 'scipy', 'matplotlib', 'flask', 'fortranformat'],
       # package_dir=package_dir,
->>>>>>> bebdd52c
       package_data=package_data,
       entry_points={'console_scripts': ['ase=ase.cli.main:main',
                                         'ase-db=ase.cli.main:old',
